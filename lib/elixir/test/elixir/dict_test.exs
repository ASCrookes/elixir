--- conflicted
+++ resolved
@@ -145,17 +145,7 @@
   end
 end
 
-<<<<<<< HEAD
-defmodule HashDictTest do
-  use DictTest.Common, HashDict
 
-  test :new do
-    assert :dict.new == elem(new_dict([]), 1)
-  end
-end
-
-=======
->>>>>>> d6031159
 defmodule OrdDictTest do
   use DictTest.Common, OrdDict
 
